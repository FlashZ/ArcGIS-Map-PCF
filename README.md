# ArcGIS Map Component for PowerApps (PCF)

An easy-to-use custom PowerApps component that embeds interactive ArcGIS WebMaps into your applications using the PowerApps Component Framework.
<<<<<<< HEAD

## Quick Start

1. **Upload oauth-callback.html** as a webresource
   - Get the resource url and update in index.ts
  
2. **Build the Solution**  
   - use pac cli and npm to build the solution.

3. **Import to PowerApps**  
   - Log in to PowerApps and navigate to **Solutions**.
   - Click **Import**, select the downloaded `solution.zip`, and follow the prompts.

3. **Add the Control**  
   - Open your app in PowerApps.
   - Go to **Insert** > **Custom** > **ArcGIS Map Component**.
   - Place the control on your canvas and configure its properties.

## Description

This PCF control provides seamless integration of ArcGIS WebMaps into PowerApps. It simplifies map embedding by handling ArcGIS authentication, enabling dynamic map loading, and supporting customizable widgets—all within PowerApps.

## Features

- **Integrated ArcGIS Authentication:** Easily configure OAuth authentication using your ArcGIS client ID.
- **Dynamic WebMap Loading:** Display specific WebMaps by setting the WebMap ID.
- **Lookup and Zoom:** Automatically search for features and zoom to particular map areas.
- **Customizable Widgets:** Supports built-in controls like LayerList, Home, and Zoom.
- **Logo and Styling Options:** Add a custom logo and configure visual aspects.
- **Flexible Projection Settings:** Set your desired spatial reference (default is WKID 4326).

## Configuration

### Required Parameters
- **clientId:** Your ArcGIS application client ID.
- **webMapId:** The ID of the ArcGIS WebMap to display.

### Optional Parameters
- **portalUrl:** (Default: `https://www.arcgis.com`) URL for alternative ArcGIS portals.
- **lookupLayerTitle / lookupFieldName / lookupFieldValue:** Parameters to enable feature lookup.
- **logoUrl:** URL for a custom logo.
- **projectionType:** Spatial reference WKID (default: `4326`).

## Usage

1. Add the control to your PowerApps app.
2. Configure properties in the properties panel:
   ```plaintext
   portalUrl: "https://www.arcgis.com"
   clientId: "<Your ArcGIS Client ID>"
   webMapId: "<Your WebMap ID>"
   ```
3. Save, publish, and test your app.

## Troubleshooting

- **Authentication Issues:** If authentication fails, verify your clientId and ensure your ArcGIS account has the appropriate permissions. See our [FAQ](#) for common fixes.
- **Display Problems:** Ensure that the WebMap ID is correct. Check network console for errors regarding map loading.
- **Environment Issues:** Tested with AGOL, currently doesn't support Enterprise.
=======

## Quick Start

1. **Download the Solution**  
   - Get the latest `solution.zip` from the [Releases](https://github.com/FlashZ/ArcGIS-PCF/releases) page.

2. **Import to PowerApps**  
   - Log in to PowerApps and navigate to **Solutions**.
   - Click **Import**, select the downloaded `solution.zip`, and follow the prompts.

3. **Add the Control**  
   - Open your app in PowerApps.
   - Go to **Insert** > **Custom** > **ArcGIS Map Component**.
   - Place the control on your canvas and configure its properties.

## Description

This PCF control provides seamless integration of ArcGIS WebMaps into PowerApps. It simplifies map embedding by handling ArcGIS authentication, enabling dynamic map loading, and supporting customizable widgets—all within PowerApps.

## Features

- **Integrated ArcGIS Authentication:** Easily configure OAuth authentication using your ArcGIS client ID.
- **Dynamic WebMap Loading:** Display specific WebMaps by setting the WebMap ID.
- **Lookup and Zoom:** Automatically search for features and zoom to particular map areas.
- **Customizable Widgets:** Supports built-in controls like LayerList, Home, and Zoom.
- **Logo and Styling Options:** Add a custom logo and configure visual aspects.
- **Flexible Projection Settings:** Set your desired spatial reference (default is WKID 4326).

## Configuration

### Required Parameters
- **clientId:** Your ArcGIS application client ID.
- **webMapId:** The ID of the ArcGIS WebMap to display.

### Optional Parameters
- **portalUrl:** (Default: `https://www.arcgis.com`) URL for alternative ArcGIS portals.
- **lookupLayerTitle / lookupFieldName / lookupFieldValue:** Parameters to enable feature lookup.
- **logoUrl:** URL for a custom logo.
- **projectionType:** Spatial reference WKID (default: `4326`).

## Usage

1. Add the control to your PowerApps app.
2. Configure properties in the properties panel:
   ```plaintext
   portalUrl: "https://www.arcgis.com"
   clientId: "<Your ArcGIS Client ID>"
   webMapId: "<Your WebMap ID>"
   ```
3. Save, publish, and test your app.

## Troubleshooting

- **Authentication Issues:** If authentication fails, verify your clientId and ensure your ArcGIS account has the appropriate permissions. See our [FAQ](#) for common fixes.
- **Display Problems:** Ensure that the WebMap ID is correct. Check network console for errors regarding map loading.

## Contributing

Contributions are welcome! Please see our [CONTRIBUTING.md](CONTRIBUTING.md) for guidelines on submitting issues and pull requests.

## Version History

- **v1.0.0:** Initial release.
- **Upcoming:** Planned improvements include enhanced error handling, additional widget support, and extended documentation.

## License

Licensed under the [MIT License](LICENSE).

## Author

- **Nick Kerr-Bell** ([Email](mailto:nick@Lanflat.net))
- **FlashZ** ([GitHub](https://github.com/FlashZ))

## Acknowledgements

- **Esri:** For the ArcGIS JavaScript API.
- **Microsoft:** For PowerApps and the PowerApps Component Framework.
>>>>>>> 4ed67fcf
<|MERGE_RESOLUTION|>--- conflicted
+++ resolved
@@ -1,7 +1,11 @@
 # ArcGIS Map Component for PowerApps (PCF)
 
 An easy-to-use custom PowerApps component that embeds interactive ArcGIS WebMaps into your applications using the PowerApps Component Framework.
-<<<<<<< HEAD
+
+## Support
+If you'd like to support my work:
+
+<a href="https://buymeacoffee.com/nickkb" target="_blank"><img src="https://cdn.buymeacoffee.com/buttons/default-orange.png" alt="Buy Me A Coffee" height="41" width="174"></a>
 
 ## Quick Start
 
@@ -61,83 +65,9 @@
 - **Authentication Issues:** If authentication fails, verify your clientId and ensure your ArcGIS account has the appropriate permissions. See our [FAQ](#) for common fixes.
 - **Display Problems:** Ensure that the WebMap ID is correct. Check network console for errors regarding map loading.
 - **Environment Issues:** Tested with AGOL, currently doesn't support Enterprise.
-=======
-
-## Quick Start
-
-1. **Download the Solution**  
-   - Get the latest `solution.zip` from the [Releases](https://github.com/FlashZ/ArcGIS-PCF/releases) page.
-
-2. **Import to PowerApps**  
-   - Log in to PowerApps and navigate to **Solutions**.
-   - Click **Import**, select the downloaded `solution.zip`, and follow the prompts.
-
-3. **Add the Control**  
-   - Open your app in PowerApps.
-   - Go to **Insert** > **Custom** > **ArcGIS Map Component**.
-   - Place the control on your canvas and configure its properties.
-
-## Description
-
-This PCF control provides seamless integration of ArcGIS WebMaps into PowerApps. It simplifies map embedding by handling ArcGIS authentication, enabling dynamic map loading, and supporting customizable widgets—all within PowerApps.
-
-## Features
-
-- **Integrated ArcGIS Authentication:** Easily configure OAuth authentication using your ArcGIS client ID.
-- **Dynamic WebMap Loading:** Display specific WebMaps by setting the WebMap ID.
-- **Lookup and Zoom:** Automatically search for features and zoom to particular map areas.
-- **Customizable Widgets:** Supports built-in controls like LayerList, Home, and Zoom.
-- **Logo and Styling Options:** Add a custom logo and configure visual aspects.
-- **Flexible Projection Settings:** Set your desired spatial reference (default is WKID 4326).
-
-## Configuration
-
-### Required Parameters
-- **clientId:** Your ArcGIS application client ID.
-- **webMapId:** The ID of the ArcGIS WebMap to display.
-
-### Optional Parameters
-- **portalUrl:** (Default: `https://www.arcgis.com`) URL for alternative ArcGIS portals.
-- **lookupLayerTitle / lookupFieldName / lookupFieldValue:** Parameters to enable feature lookup.
-- **logoUrl:** URL for a custom logo.
-- **projectionType:** Spatial reference WKID (default: `4326`).
-
-## Usage
-
-1. Add the control to your PowerApps app.
-2. Configure properties in the properties panel:
-   ```plaintext
-   portalUrl: "https://www.arcgis.com"
-   clientId: "<Your ArcGIS Client ID>"
-   webMapId: "<Your WebMap ID>"
-   ```
-3. Save, publish, and test your app.
-
-## Troubleshooting
-
-- **Authentication Issues:** If authentication fails, verify your clientId and ensure your ArcGIS account has the appropriate permissions. See our [FAQ](#) for common fixes.
-- **Display Problems:** Ensure that the WebMap ID is correct. Check network console for errors regarding map loading.
 
 ## Contributing
 
-Contributions are welcome! Please see our [CONTRIBUTING.md](CONTRIBUTING.md) for guidelines on submitting issues and pull requests.
+Contributions to enhance functionality or fix issues are welcome! Please open an issue or submit a pull request with your suggestions.
 
-## Version History
-
-- **v1.0.0:** Initial release.
-- **Upcoming:** Planned improvements include enhanced error handling, additional widget support, and extended documentation.
-
-## License
-
-Licensed under the [MIT License](LICENSE).
-
-## Author
-
-- **Nick Kerr-Bell** ([Email](mailto:nick@Lanflat.net))
-- **FlashZ** ([GitHub](https://github.com/FlashZ))
-
-## Acknowledgements
-
-- **Esri:** For the ArcGIS JavaScript API.
-- **Microsoft:** For PowerApps and the PowerApps Component Framework.
->>>>>>> 4ed67fcf
+---